
# -------------------------------------------------------------------
# Install and test the package
# -------------------------------------------------------------------


venv: requirements.txt
	-rm -rf venv
	virtualenv -p 3 venv
	venv/bin/pip install -r requirements.txt

install: setup.py
	@echo "********* REMOVE AND REINSTALL PY PACKAGE *********"
	python setup.py clean --all && \
	pip install -e .

document:
	@echo "********* CREATE (OVERWRITE) QMD FILES ************"
	pyp2qmd document --package colorspace

render:
	@echo "********* RENDERING QUARTO WEBSITE ****************"
	(cd _quarto && quarto render)

develop: setup.py
	@echo "********* REMOVE AND REINSTALL PY PACKAGE *********"
	python setup.py clean --all && \
	pip install -e .[dev]

# Prepare for PyPI
check:
	python setup.py check

sdist:
	-rm -rf dist
	python setup.py sdist

wheel:
	python setup.py bdist_wheel --universal


# Makes use of the token/config stored in $HOME/.pypirc
testpypi:
	make sdist
	twine upload --verbose --repository testpypi dist/*

pypirelease:
	make sdist
	twine upload --verbose --repository pypi dist/*


# Creates baseimages
.PHONY: baseline
baseline:
	pytest --mpl-generate-path=baseline

test:
	make install
	pytest -s

cov:
<<<<<<< HEAD
	make install
	(pytest --cov=src/colorspace --cov-report html)
=======
	(pytest --cov=src/colorspace --cov-report html:htmlcov/ --cov-report xml:coverage.xml && \
		firefox htmlcov/index.html)
>>>>>>> 6edf51b4

.PHONY: clean
clean:
	-rm -rf src/colorspace.egg-info



<|MERGE_RESOLUTION|>--- conflicted
+++ resolved
@@ -59,13 +59,9 @@
 	pytest -s
 
 cov:
-<<<<<<< HEAD
-	make install
 	(pytest --cov=src/colorspace --cov-report html)
-=======
-	(pytest --cov=src/colorspace --cov-report html:htmlcov/ --cov-report xml:coverage.xml && \
-		firefox htmlcov/index.html)
->>>>>>> 6edf51b4
+	###(pytest --cov=src/colorspace --cov-report html:htmlcov/ --cov-report xml:coverage.xml && \
+	###	firefox htmlcov/index.html)
 
 .PHONY: clean
 clean:
